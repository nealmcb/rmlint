#ifndef RM_CONFIG_H
#define RM_CONFIG_H

#define INSTALL_PREFIX "{INSTALL_PREFIX}"

#define HAVE_BLKID         ({HAVE_BLKID})
#define HAVE_LIBINTL       ({HAVE_LIBINTL})
#define HAVE_LIBELF        ({HAVE_LIBELF})
#define HAVE_JSON_GLIB     ({HAVE_JSON_GLIB})
#define HAVE_GIO_UNIX      ({HAVE_GIO_UNIX})
#define HAVE_FIEMAP        ({HAVE_FIEMAP})
#define HAVE_XATTR         ({HAVE_XATTR})
#define HAVE_SHA512        ({HAVE_SHA512})
#define HAVE_BIGFILES      ({HAVE_BIGFILES})
#define HAVE_STAT64        ({HAVE_STAT64})
#define HAVE_BIG_OFF_T     ({HAVE_BIG_OFF_T})
#define HAVE_SYSBLOCK      ({HAVE_SYSBLOCK})
<<<<<<< HEAD
#define HAVE_SQLITE3       ({HAVE_SQLITE3})
=======
#define HAVE_SYSCTL        ({HAVE_SYSCTL})
>>>>>>> 0cc4b9fc
#define HAVE_LINUX_LIMITS  ({HAVE_LINUX_LIMITS})
#define HAVE_POSIX_FADVISE ({HAVE_POSIX_FADVISE})
#define HAVE_BTRFS_H       ({HAVE_BTRFS_H})
#define HAVE_UNAME         ({HAVE_UNAME})

#define RM_DEFAULT_DIGEST RM_DIGEST_SHA1
#define RM_VERSION "{VERSION_MAJOR}.{VERSION_MINOR}.{VERSION_PATCH}"
#define RM_VERSION_MAJOR {VERSION_MAJOR}
#define RM_VERSION_MINOR {VERSION_MINOR}
#define RM_VERSION_PATCH {VERSION_PATCH}
#define RM_VERSION_NAME  "{VERSION_NAME}"
#define RM_VERSION_GIT_REVISION "{VERSION_GIT_REVISION}"

#define RM_MANPAGE_USE_PAGER (1)

/* Might come in useful */
#define RM_CHECK_VERSION(X,Y,Z) (0  \
    || X <= RM_VERSION_MAJOR        \
    || Y <= RM_VERSION_MINOR        \
    || Z <= RM_VERSION_MICRO        \
)

/* These colors should only be used with the rm_log_* macros below */
#define RED    "\x1b[31;01m"
#define YELLOW "\x1b[33;01m"
#define RESET  "\x1b[0m"
#define GREEN  "\x1b[32;01m"
#define BLUE   "\x1b[34;01m"

#include <errno.h>

#if HAVE_LINUX_LIMITS
#include <linux/limits.h>
#else
# ifndef PATH_MAX
#  define PATH_MAX 4096
# endif
#endif

#define rm_log_debug(...) \
    g_log("rmlint", G_LOG_LEVEL_DEBUG, __VA_ARGS__)
#define rm_log_info(...) \
    g_log("rmlint", G_LOG_LEVEL_INFO, __VA_ARGS__)
#define rm_log_warning(...) \
    g_log("rmlint", G_LOG_LEVEL_WARNING, __VA_ARGS__)
#define rm_log_error(...) \
    g_log("rmlint", G_LOG_LEVEL_CRITICAL, __VA_ARGS__)

#define rm_log_perror(message)                                                           \
    if(errno) {{                                                                         \
        rm_log_error("%s:%d: %s: %s\n", __FILE__, __LINE__, message, g_strerror(errno)); \
    }}                                                                                   \


#define _U G_GNUC_UNUSED
#define LLU G_GUINT64_FORMAT
#define LLI G_GINT64_FORMAT


#define RM_PLATFORM_32 (UINTPTR_MAX == 0xffffffff)
#define RM_PLATFORM_64 (UINTPTR_MAX == 0xffffffffffffffff)

#define RM_IS_APPLE (defined(__APPLE__) && defined(__MACH__))

#include <glib.h>

/* Printf formatting for large integers */
#include <inttypes.h>

#define RM_GETTEXT_PACKAGE "rmlint"

#if HAVE_LIBINTL
#  define _(String) gettext (String)
#  define gettext_noop(String) String
#  define N_(String) gettext_noop (String)
#  include <libintl.h>
#else
#  define _(String) (String)
#  define gettext_noop(String) String
#  define N_(String) gettext_noop (String)
#endif


typedef guint64 RmOff;

/* Stupid macros to make printing error lines easier */
#define rm_log_error_prefix() \
    rm_log_error(RED);        \
    rm_log_error(_("ERROR")); \
    rm_log_error(": "RESET);  \

#define rm_log_warning_prefix()   \
    rm_log_warning(YELLOW);       \
    rm_log_warning(_("WARNING")); \
    rm_log_warning(": "RESET);    \

#define rm_log_info_prefix()   \
    rm_log_warning(GREEN);     \
    rm_log_warning(_("INFO")); \
    rm_log_warning(": "RESET); \

#define rm_log_debug_prefix() \
    rm_log_debug(BLUE);       \
    rm_log_debug(_("DEBUG")); \
    rm_log_debug(": "RESET);  \

///////////////

#define rm_log_error_line(...) \
    rm_log_error_prefix()      \
    rm_log_error(__VA_ARGS__); \
    rm_log_error("\n");        \

#define rm_log_warning_line(...) \
    rm_log_warning_prefix()      \
    rm_log_warning(__VA_ARGS__); \
    rm_log_warning("\n");        \

#define rm_log_info_line(...)    \
    rm_log_info_prefix()         \
    rm_log_warning(__VA_ARGS__); \
    rm_log_warning("\n");        \

#define rm_log_debug_line(...) \
    rm_log_debug_prefix()      \
    rm_log_debug(__VA_ARGS__); \
    rm_log_debug("\n");        \

/* Domain for reporting errors. Needed by GOptions */
#define RM_ERROR_QUARK (g_quark_from_static_string("rmlint"))

#define rm_assert_gentle(cond)                                                                \
    if(!(cond)) {{                                                                            \
        rm_log_error_line("BUG: Assertion failed at `%s@%d`: %s", __FILE__, __LINE__, #cond); \
        rm_log_error_line("     Will try to continue in 2 seconds. Expect crashes.");         \
        g_usleep(2 * 1000 * 1000);                                                            \
    }}
    

#define RM_NOT_REACHED (0)
#define rm_assert_gentle_not_reached() rm_assert_gentle(RM_NOT_REACHED)

#endif<|MERGE_RESOLUTION|>--- conflicted
+++ resolved
@@ -15,11 +15,6 @@
 #define HAVE_STAT64        ({HAVE_STAT64})
 #define HAVE_BIG_OFF_T     ({HAVE_BIG_OFF_T})
 #define HAVE_SYSBLOCK      ({HAVE_SYSBLOCK})
-<<<<<<< HEAD
-#define HAVE_SQLITE3       ({HAVE_SQLITE3})
-=======
-#define HAVE_SYSCTL        ({HAVE_SYSCTL})
->>>>>>> 0cc4b9fc
 #define HAVE_LINUX_LIMITS  ({HAVE_LINUX_LIMITS})
 #define HAVE_POSIX_FADVISE ({HAVE_POSIX_FADVISE})
 #define HAVE_BTRFS_H       ({HAVE_BTRFS_H})
