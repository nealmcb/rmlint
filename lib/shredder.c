/*
 *  This file is part of rmlint.
 *
 *  rmlint is free software: you can redistribute it and/or modify
 *  it under the terms of the GNU General Public License as published by
 *  the Free Software Foundation, either version 3 of the License, or
 *  (at your option) any later version.
 *
 *  rmlint is distributed in the hope that it will be useful,
 *  but WITHOUT ANY WARRANTY; without even the implied warranty of
 *  MERCHANTABILITY or FITNESS FOR A PARTICULAR PURPOSE.  See the
 *  GNU General Public License for more details.
 *
 *  You should have received a copy of the GNU General Public License
 *  along with rmlint.  If not, see <http://www.gnu.org/licenses/>.
 *
 * Authors:
 *
 *  - Christopher <sahib> Pahl 2010-2015 (https://github.com/sahib)
 *  - Daniel <SeeSpotRun> T.   2014-2015 (https://github.com/SeeSpotRun)
 *
 * Hosted on http://github.com/sahib/rmlint
 *
 */

#include <glib.h>
#include <unistd.h>
#include <stdio.h>
#include <string.h>

#include <sys/uio.h>

#include "checksum.h"
#include "hasher.h"

#include "preprocess.h"
#include "utilities.h"
#include "formats.h"

#include "shredder.h"
#include "xattr.h"
#include "md-scheduler.h"

/* Enable extra debug messages? */
#define _RM_SHRED_DEBUG 0

/* This is the engine of rmlint for file duplicate matching.
 *
 * Files are compared in progressive "generations" to identify matching
 * clusters termed "ShredGroup"s:
 * Generation 0: Same size files
 * Generation 1: Same size and same hash of first  ~16kB
 * Generation 2: Same size and same hash of first  ~50MB
 * Generation 3: Same size and same hash of first ~100MB
 * Generation 3: Same size and same hash of first ~150MB
 * ... and so on until the end of the file is reached.
 *
 * The default step size can be configured below.
 *
 *
 * The clusters and generations look something like this:
 *
 *+-------------------------------------------------------------------------+
 *|     Initial list after filtering and preprocessing                      |
 *+-------------------------------------------------------------------------+
 *          | same size                   | same size           | same size
 *   +------------------+           +------------------+    +----------------+
 *   |   ShredGroup 1   |           |   ShredGroup 2   |    |   ShredGroup 3 |
 *   |F1,F2,F3,F4,F5,F6 |           |F7,F8,F9,F10,F11  |    |   F12,F13      |
 *   +------------------+           +------------------+    +----------------+
 *       |            |                 |            |
 *  +------------+ +----------+     +------------+  +---------+  +----+ +----+
 *  | Child 1.1  | |Child 1.2 |     | Child 2.1  |  |Child 2.2|  |3.1 | |3.2 |
 *  | F1,F3,F6   | |F2,F4,F5  |     |F7,F8,F9,F10|  |  F11    |  |F12 | |F13 |
 *  |(hash=hash1 | |(hash=h2) |     |(hash=h3)   |  |(hash=h4)|  |(h5)| |(h6)|
 *  +------------+ +----------+     +------------+  +---------+  +----+ +----+
 *       |            |                |        |              \       \
 *   +----------+ +-----------+  +-----------+ +-----------+    free!   free!
 *   |Child1.1.1| |Child 1.2.1|  |Child 2.2.1| |Child 2.2.2|
 *   |F1,F3,F6  | |F2,F4,F5   |  |F7,F9,F10  | |   F8      |
 *   +----------+ +-----------+  +-----------+ +-----------+
 *               \             \              \             \
 *                rm!           rm!            rm!           free!
 *
 *
 * The basic workflow is:
 * 1. One worker thread is established for each physical device
 * 2. The device thread picks a file from its queue, reads the next increment of that
 *    file, and sends it to a hashing thread.
 * 3. Depending on some logic ("worth_waiting"), the device thread may wait for the
 *    file increment to finish hashing, or may move straight on to the next file in
 *    the queue.  The "worth_waiting" logic aims to reduce disk seeks on rotational
 *    devices.
 * 4. The hashed fragment result is "sifted" into a child RmShredGroup of its parent
 *    group, and unlinked it from its parent.
 * 5. (a) If the child RmShredGroup needs hashing (ie >= 2 files and not completely hashed
 *    yet) then the file is pushed back to the device queue for further hashing;
 *    (b) If the file is not completely hashed but is the only file in the group (or
 *    otherwise fails criteria such as --must-match-tagged) then it is retained by the
 *    child RmShredGroup until a suitable sibling arrives, whereupon it is released to
 *    the device queue.
 *    (c) If the file has finished hashing, it is retained by the child RmShredGroup
 *    until its parent and all ancestors have finished processing, whereupon the file
 *    is sent to the "result factory" (if >= 2 files in the group) or discarded.
 *
 * In the above example, the hashing order will depend on the "worth_waiting" logic.
 *    On a rotational device the hashing order should end up being something like:
 *         F1.1 F2.1 (F3.1,F3.2), (F4.1,F4.2), (F5.1,F5.2,F5.3)...
 *                        ^            ^            ^    ^
 *        (^ indicates where hashing could continue on to a second increment (avoiding a
 *           disk seek) because there was already a matching file after the first
 *           increment)
 *
 *    On a non-rotational device where there is no seek penalty, the hashing order is:
 *         F1.1 F2.1 F3.1 F4.1 F5.1...
 *
 *
 * The threading looks somewhat like this for two devices:
 *
 *                          +----------+
 *                          |  Result  |
 *                          |  Factory |
 *                          |  Pipe    |
 *                          +----------+
 *                                ^
 *                                |
 *                        +--------------+
 *                        | Matched      |
 *                        | fully-hashed |
 *                        | dupe groups  |
 *    Device #1           +--------------+      Device #2
 *                                ^
 * +-------------------+          |          +-------------------+
 * | RmShredDevice     |          |          | RmShredDevice     |
 * | Worker            |          |          | Worker            |
 * | +-------------+   |          |          | +-------------+   |
 * | | File Queue  |<--+----+     |     +----+>| File Queue  |   |
 * | +-------------+   |    |     |     |    | +-------------+   |
 * | pop from          |    |     |     |    |        pop from   |
 * |  queue            |    |     |     |    |         queue     |
 * |     |             |    |     |     |    |            |      |
 * |     |<--Continue  |    |     |     |    | Continue-->|      |
 * |     |     ^       |    |     |     |    |      ^     |      |
 * |     v     |       |    |     |     |    |      |     v      |
 * |   Read    |       |    |     |     |    |      |    Read    |
 * |     |     |       |    |     |     |    |      |     |      |
 * |     |     |       |    |     |     |    |      |     |      |
 * |     |     |       |  Device  |  Device  |      |     |      |
 * |    [1]    |       |   Not    |    Not   |      |    [1]     |
 * +-----|-----+-------+ Waiting  |  Waiting +------|-----|------+
 *       |     |            |     |     |           |     |
 *       |     |            |     |     |           |     |
 *       |  Device  +-------+-----+-----+------+  Device  |
 *       | Waiting  |         Sifting          | Waiting  |
 *       |     |    |  (Identifies which       |    |     |
 *       |     -----+  partially-hashed files  +----+     |
 *       |          |  qualify for further     |          |
 *       |     +--->|  hashing)                |<--+      |
 *       |     |    |                          |   |      |
 *       |     |    +--------------------------+   |      |
 *       |     |         ^            |            |      |
 *       |     |         |            v            |      |
 *       |     |  +----------+   +----------+      |      |
 *       |     |  |Initial   |   | Rejects  |      |      |
 *       |     |  |File List |   |          |      |      |
 *       |     |  +----------+   +----------+      |      |
 *       |     |                                   |      |
 *  +----+-----+-----------------------------------+------+----+
 *  |    v     |        Hashing Pool               |      v    |
 *  |  +----------+                              +----------+  |
 *  |  |Hash Pipe |                              |Hash Pipe |  |
 *  |  +----------+                              +----------+  |
 *  +----------------------------------------------------------+
 *
 *  Note [1] - at this point the read results are sent to the hashpipe
 *             and the Device must decide if it is worth waiting for
 *             the hashing/sifting result; if not then the device thread
 *             will immediately pop the next file from its queue.
 *
 *
 *
 * Every subbox left and right are the task that are performed.
 *
 * The Device Workers, Hash Pipes and Finisher Pipe run as separate threads
 * managed by GThreadPool.  Note that while they are implemented as
 * GThreadPools, the hashers and finisher are limited to 1 thread eash
 * hence the term "pipe" is more appropriate than "pool".  This is
 * particularly important for hashing because hash functions are generally
 * order-dependent, ie hash(ab) != hash(ba); the only way to ensure hashing
 * tasks are complete in correct sequence is to use a single pipe.
 *
 * The Device Workers work sequentially through the queue of hashing
 * jobs; if the device is rotational then the files are sorted in order of
 * disk offset in order to reduce seek times.
 *
 * The Devlist Manager calls the hasher library (see hasher.c) to read one
 * file at a time.  The hasher library takes care of read buffers, hash
 * pipe allocation, etc.  Once the hasher is done, the result is sent back
 * via callback to rm_shred_hash_callback.
 *
 * If "worth_waiting" has been flagged then the callback sends the file
 * back to the Device Worker thread via a GAsyncQueue, whereupon the Device
 * Manager does a quick check to see if it can continue with the same file;
 * if not then a new file is taken from the device queue.
 *
 * The RmShredGroups don't have a thread managing them, instead the individual
 * Device Workers and/or hash pipe callbacks write to the RmShredGroups
 * under mutex protection.
 *
 *
 * The main ("foreground") thread waits for the Devlist Managers to
 * finish their sequential walk through the files.  If there are still
 * files to process on the device, the initial thread sends them back to
 * the GThreadPool for another pass through the files.
 *
 *
 *
 * Additional notes regarding "paranoid" hashing:
 *   The default file matching method uses the SHA1 cryptographic hash; there are
 * several other hash functions available as well.  The data hashing is somewhat
 * cpu-intensive but this is handled by separate threads (the hash pipes) so generally
 * doesn't bottleneck rmlint (as long as CPU exceeds disk reading speed).  The subsequent
 * hash matching is very fast because we only need to compare 20 bytes (in the case of
 * SHA1) to find matching files.
 *   The "paranoid" method uses byte-by-byte comparison.  In the implementation, this is
 * masqueraded as a hash function, but there is no hashing involved.  Instead, the whole
 * data increment is kept in memory.  This introduces 2 new challenges:
 * (1) Memory management.  In order to avoid overflowing mem availability, we limit the
 * number of concurrent active RmShredGroups and also limit the size of each file
 * increment.
 * (2) Matching time.  Unlike the conventional hashing strategy (CPU-intensive hashing
 * followed by simple matching), the paranoid method requires almost no CPU during
 * reading/hashing, but requires a large memcmp() at the end to find matching
 *files/groups.
 * That would not be a bottleneck as long as the reader thread still has other files
 * that it can go and read while the hasher/sorter does the memcmp in parallel... but
 * unfortunately the memory management issue means that's not always an option and so
 * reading gets delayed while waiting for the memcmp() to catch up.
 * Two strategies are used to speed this up:
 * (a) Pre-matching of candidate digests.  During reading/hashing, as each buffer (4096
 * bytes) is read in, it can be checked against a "twin candidate".  We can send twin
 * candidates to the hash pipe at any time via rm_digest_send_match_candidate().  If the
 * correct twin candidate has been sent, then when the increment is finished the
 * matching has already been done, and rm_digest_equal() is almost instantaneous.
 * (b) Shadow hash.  A lightweight hash (Murmor) is calculated and used for hashtable
 * lookup to quickly identify potential matches.  This saves time in the case of
 * RmShredGroups with large number of child groups and where the pre-matching strategy
 * failed.
 * */

/*
* Below some performance controls are listed that may impact performance.
* Controls are sorted by subjectve importanceness.
*/

////////////////////////////////////////////
// OPTIMISATION PARAMETERS FOR DECIDING   //
// HOW MANY BYTES TO READ BEFORE STOPPING //
// TO COMPARE PROGRESSIVE HASHES          //
////////////////////////////////////////////

/* how many pages can we read in (seek_time)/(CHEAP)? (use for initial read) */
#define SHRED_BALANCED_PAGES (4)

/* How large a single page is (typically 4096 bytes but not always)*/
#define SHRED_PAGE_SIZE (sysconf(_SC_PAGESIZE))

#define SHRED_MAX_READ_FACTOR \
    ((256 * 1024 * 1024) / SHRED_BALANCED_PAGES / SHRED_PAGE_SIZE)

/* Maximum increment size for paranoid digests.  This is smaller than for other
 * digest types due to memory management issues.
 * 16MB should be big enough buffer size to make seek time fairly insignificant
 * relative to sequential read time, eg 16MB read at typical 100 MB/s read
 * rate = 160ms read vs typical seek time 10ms*/
#define SHRED_PARANOID_BYTES (16 * 1024 * 1024)

/* Whether to use buffered fread() or direct preadv()
 * The latter is preferred, since it's slightly faster on linux.
 * Other platforms may have different results though or not even have preadv.
 * */
#define SHRED_USE_BUFFERED_READ (0)

/* When paranoid hashing, if a file increments is larger
 * than SHRED_PREMATCH_THRESHOLD, we take a guess at the likely
 * matching file and do a progressive memcmp() on each buffer
 * rather than waiting until the whole increment has been read
 * */
#define SHRED_PREMATCH_THRESHOLD (0)

/* Minimum number of files or bytes that should be in an update sent to
 * the statistics counters.
 */
#define SHRED_MIN_FILE_STATS_PACK_FILES (0) //(16)
#define SHRED_MIN_FILE_STATS_PACK_BYTES (0) //(1024 * 1024 * 16)

/* empirical estimate of mem usage per file (excluding read buffers and
 * paranoid digests) */
#define RM_AVERAGE_MEM_PER_FILE (100)

////////////////////////
//  MATHS SHORTCUTS   //
////////////////////////

#define SIGN_DIFF(X, Y) (((X) > (Y)) - ((X) < (Y))) /* handy for comparing unit64's */

///////////////////////////////////////////////////////////////////////
//    INTERNAL STRUCTURES, WITH THEIR INITIALISERS AND DESTROYERS    //
///////////////////////////////////////////////////////////////////////

/////////* The main extra data for the duplicate finder *///////////

typedef struct RmShredTag {
    RmSession *session;
    GMutex hash_mem_mtx;
    gint64 paranoid_mem_alloc; /* how much memory to allocate for paranoid checks */
    gint32 active_groups; /* how many shred groups active (only used with paranoid) */
    RmHasher *hasher;
    GThreadPool *result_pool;
    /* threadpool for progress counters to avoid blocking delays in rm_shred_adjust_counters */
    GThreadPool *counter_pool;
    gint32 page_size;
    bool mem_refusing;

    GMutex lock;

    gint32 remaining_files;
    gint64 remaining_bytes;

    bool after_preprocess : 1;

} RmShredTag;

typedef enum RmShredGroupStatus {
    RM_SHRED_GROUP_DORMANT = 0,
    RM_SHRED_GROUP_START_HASHING,
    RM_SHRED_GROUP_HASHING,
    RM_SHRED_GROUP_FINISHING,
    RM_SHRED_GROUP_FINISHED
} RmShredGroupStatus;

#define NEEDS_PREF(group) \
    (group->session->cfg->must_match_tagged || group->session->cfg->keep_all_untagged)
#define NEEDS_NPREF(group) \
    (group->session->cfg->must_match_untagged || group->session->cfg->keep_all_tagged)
#define NEEDS_NEW(group) (group->session->cfg->min_mtime)

#define HAS_CACHE(session) \
    (session->cfg->read_cksum_from_xattr || session->cache_list.length)

#define NEEDS_SHADOW_HASH(cfg) \
    (TRUE || cfg->merge_directories || cfg->read_cksum_from_xattr)
/* @sahib - performance is faster with shadow hash, probably due to hash
 * collisions in large RmShredGroups */

typedef struct RmShredGroup {
    /* holding queue for files; they are held here until the group first meets
     * criteria for further hashing (normally just 2 or more files, but sometimes
     * related to preferred path counts)
     * */
    GQueue *held_files;

    /* link(s) to next generation of RmShredGroups(s) which have this RmShredGroup as
     * parent*/
    GHashTable *children;

    /* RmShredGroup of the same size files but with lower RmFile->hash_offset;
     * getsset to null when parent dies
     * */
    struct RmShredGroup *parent;

    /* total number of files that have passed through this group*/
    gulong num_files;

    /* number of pending digests */
    gulong num_pending;

    /* list of in-progress paranoid digests, used for pre-matching */
    GList *in_progress_digests;

    /* set if group has 1 or more files from "preferred" paths */
    bool has_pref : 1;

    /* set if group has 1 or more files from "non-preferred" paths */
    bool has_npref : 1;

    /* set if group has 1 or more files newer than cfg->min_mtime */
    bool has_new : 1;

    /* set if group has been greenlighted by paranoid mem manager */
    bool is_active : 1;

    /* true if all files in the group have an external checksum */
    bool has_only_ext_cksums : 1;

    /* incremented for each file in the group that obtained it's checksum from ext.
     * If all files came from there we do not even need to hash the group.
     */
    gulong num_ext_cksums;

    /* if whole group has same basename, pointer to first file, else null */
    RmFile *unique_basename;

    /* initially RM_SHRED_GROUP_DORMANT; triggered as soon as we have >= 2 files
     * and meet preferred path and will go to either RM_SHRED_GROUP_HASHING or
     * RM_SHRED_GROUP_FINISHING.  When switching from dormant to hashing, all
     * held_files are released and future arrivals go straight to hashing
     * */
    RmShredGroupStatus status;

    /* file size of files in this group */
    RmOff file_size;

    /* file hash_offset when files arrived in this group */
    RmOff hash_offset;

    /* file hash_offset for next increment */
    RmOff next_offset;

    /* Factor of SHRED_BALANCED_PAGES to read next time */
    gint64 offset_factor;

    /* allocated memory for paranoid hashing */
    RmOff mem_allocation;

    /* checksum structure taken from first file to enter the group.  This allows
     * digests to be released from RmFiles and memory freed up until they
     * are required again for further hashing.*/
    RmDigestType digest_type;
    RmDigest *digest;

    /* lock for access to this RmShredGroup */
    GMutex lock;

    /* Reference to main */
    const RmSession *session;
} RmShredGroup;

typedef struct RmSignal {
    GMutex lock;
    GCond cond;
    gboolean done;
} RmSignal;

static RmSignal *rm_signal_new(void) {
    RmSignal *self = g_slice_new(RmSignal);
    g_mutex_init(&self->lock);
    g_cond_init(&self->cond);
    self->done = FALSE;
    return self;
}

static void rm_signal_wait(RmSignal *signal) {
    g_mutex_lock(&signal->lock);
    {
        while(!signal->done) {
            g_cond_wait(&signal->cond, &signal->lock);
        }
    }
    g_mutex_unlock(&signal->lock);
    g_mutex_clear(&signal->lock);
    g_cond_clear(&signal->cond);
    g_slice_free(RmSignal, signal);
}

static void rm_signal_done(RmSignal *signal) {
    g_mutex_lock(&signal->lock);
    {
        signal->done = TRUE;
        g_cond_signal(&signal->cond);
    }
    g_mutex_unlock(&signal->lock);
}

/////////// RmShredGroup ////////////////

/* allocate and initialise new RmShredGroup */
static RmShredGroup *rm_shred_group_new(RmFile *file) {
    RmShredGroup *self = g_slice_new0(RmShredGroup);

    if(file->digest) {
        self->digest_type = file->digest->type;
        self->digest = file->digest;
        file->digest = NULL;
    } else {
        /* initial groups have no checksum */
        g_assert(!file->shred_group);
    }

    self->parent = file->shred_group;
    self->session = file->session;

    if(self->parent) {
        self->offset_factor = MIN(self->parent->offset_factor * 8, SHRED_MAX_READ_FACTOR);
    } else {
        self->offset_factor = 1;
    }

    self->held_files = g_queue_new();
    self->file_size = file->file_size;
    self->hash_offset = file->hash_offset;

    self->session = file->session;

    g_mutex_init(&self->lock);

    return self;
}

//////////////////////////////////
// OPTIMISATION AND MEMORY      //
// MANAGEMENT ALGORITHMS        //
//////////////////////////////////

/* Compute optimal size for next hash increment
 * call this with group locked
 * */
static gint32 rm_shred_get_read_size(RmFile *file, RmShredTag *tag) {
    RmShredGroup *group = file->shred_group;
    g_assert(group);

    gint32 result = 0;

    /* calculate next_offset property of the RmShredGroup */
    RmOff balanced_bytes = tag->page_size * SHRED_BALANCED_PAGES;
    RmOff target_bytes = balanced_bytes * group->offset_factor;
    if(group->next_offset == 2) {
        file->fadvise_requested = 1;
    }

    /* round to even number of pages, round up to MIN_READ_PAGES */
    RmOff target_pages = MAX(target_bytes / tag->page_size, 1);
    target_bytes = target_pages * tag->page_size;

    /* test if cost-effective to read the whole file */
    if(group->hash_offset + target_bytes + (balanced_bytes) >= group->file_size) {
        group->next_offset = group->file_size;
        file->fadvise_requested = 1;
    } else {
        group->next_offset = group->hash_offset + target_bytes;
    }

    /* for paranoid digests, make sure next read is not > max size of paranoid buffer */
    if(group->digest_type == RM_DIGEST_PARANOID) {
        group->next_offset =
            MIN(group->next_offset, group->hash_offset + SHRED_PARANOID_BYTES);
    }

    file->status = RM_FILE_STATE_NORMAL;
    result = (group->next_offset - file->hash_offset);

    return result;
}

/* Memory manager (only used for RM_DIGEST_PARANOID at the moment
 * but could also be adapted for other digests if very large
 * filesystems are contemplated)
 */

static void rm_shred_mem_return(RmShredGroup *group) {
    if(group->is_active) {
        RmShredTag *tag = group->session->shredder;
        g_mutex_lock(&tag->hash_mem_mtx);
        {
            tag->paranoid_mem_alloc += group->mem_allocation;
            tag->active_groups--;
            group->is_active = FALSE;
#if _RM_SHRED_DEBUG
            rm_log_debug_line("Mem avail %" LLI ", active groups %d. " YELLOW "Returned %" LLU " bytes for paranoid hashing.",
                         tag->paranoid_mem_alloc,
                         tag->active_groups,
                         group->mem_allocation);
#endif
            tag->mem_refusing = FALSE;
            if(group->digest) {
                g_assert(group->digest->type == RM_DIGEST_PARANOID);
                rm_digest_free(group->digest);
                group->digest = NULL;
            }
        }
        g_mutex_unlock(&tag->hash_mem_mtx);
        group->mem_allocation = 0;
    }
}

/* what is the maximum number of files that a group may end up with (including
 * parent, grandparent etc group files that haven't been hashed yet)?
 */
static gulong rm_shred_group_potential_file_count(RmShredGroup *group) {
    if(group) {
        return group->num_pending + rm_shred_group_potential_file_count(group->parent);
    } else {
        return 0;
    }
}

/* Governer to limit memory usage by limiting how many RmShredGroups can be
 * active at any one time
 * NOTE: group_lock must be held before calling rm_shred_check_paranoid_mem_alloc
 */
static bool rm_shred_check_paranoid_mem_alloc(RmShredGroup *group,
                                              int active_group_threshold) {
    if(group->status >= RM_SHRED_GROUP_HASHING) {
        /* group already committed */
        return true;
    }

    gint64 mem_required =
        (rm_shred_group_potential_file_count(group) / 2 + 1) *
        MIN(group->file_size - group->hash_offset, SHRED_PARANOID_BYTES);

    bool result = FALSE;
    RmShredTag *tag = group->session->shredder;
    g_mutex_lock(&tag->hash_mem_mtx);
    {
        gint64 inherited = group->parent ? group->parent->mem_allocation : 0;

        if(0 || mem_required <= tag->paranoid_mem_alloc + inherited ||
           (tag->active_groups <= active_group_threshold)) {
            /* ok to proceed */
            /* only take what we need from parent */
            inherited = MIN(inherited, mem_required);
            if(inherited > 0) {
                group->parent->mem_allocation -= inherited;
                group->mem_allocation += inherited;
            }

            /* take the rest from bank */
            gint64 borrowed =
                MIN(mem_required - inherited, (gint64)tag->paranoid_mem_alloc);
            tag->paranoid_mem_alloc -= borrowed;
            group->mem_allocation += borrowed;

            if(tag->mem_refusing) {
                rm_log_debug_line(
                    "Mem avail %"LLI", active groups %d. Borrowed %"LLI". Inherited: %"LLI" bytes for paranoid hashing",
                             tag->paranoid_mem_alloc,
                             tag->active_groups, borrowed,
                             inherited
                    );

                if(mem_required > borrowed + inherited) {
                    rm_log_debug_line("...due to %i active group limit", active_group_threshold);
                }

                tag->mem_refusing = FALSE;
            }

            tag->active_groups++;
            group->is_active = TRUE;
            group->status = RM_SHRED_GROUP_HASHING;
            result = TRUE;
        } else {
            if(!tag->mem_refusing) {
                rm_log_debug_line("Mem avail %"LLI", active groups %d. " RED
                             "Refused request for %" LLU
                             " bytes for paranoid hashing.",
                             tag->paranoid_mem_alloc, tag->active_groups, mem_required);
                tag->mem_refusing = TRUE;
            }
            result = FALSE;
        }
    }
    g_mutex_unlock(&tag->hash_mem_mtx);

    return result;
}

///////////////////////////////////
//       Progress Reporting      //
///////////////////////////////////

typedef struct RmCounterBuffer{
    int files;
    gint64 bytes;
} RmCounterBuffer;

static RmCounterBuffer *rm_counter_buffer_new(int files, gint64 bytes) {
    RmCounterBuffer *self = g_slice_new(RmCounterBuffer);
    self->files = files;
    self->bytes = bytes;
    return self;
}

static void rm_shred_adjust_counters(RmShredTag *tag, int files, gint64 bytes) {
    g_thread_pool_push(tag->counter_pool, rm_counter_buffer_new(files, bytes), NULL);
}

<<<<<<< HEAD
static void rm_shred_counter_factory(RmCounterBuffer *buffer, RmShredTag *tag) {
    RmSession *session = tag->session;
    session->shred_files_remaining += buffer->files;
    if (buffer->files < 0) {
        session->total_filtered_files += buffer->files;
=======
        if(abs(tag->cache_byte_count) >= SHRED_MIN_FILE_STATS_PACK_BYTES ||
           abs(tag->cache_file_count) >= SHRED_MIN_FILE_STATS_PACK_FILES) {
            rm_fmt_lock_state(session->formats);
            {
#if RM_SHRED_DEBUG
                g_assert(check_bytes >= 0);
                g_assert(check_files >= 0);
#endif
                session->shred_files_remaining += tag->cache_file_count;
                session->total_filtered_files += tag->cache_filtered_count;
                session->shred_bytes_remaining += tag->cache_byte_count;

                rm_fmt_set_state(session->formats, (tag->after_preprocess)
                                                       ? RM_PROGRESS_STATE_SHREDDER
                                                       : RM_PROGRESS_STATE_PREPROCESS);
                tag->cache_file_count = 0;
                tag->cache_filtered_count = 0;
                tag->cache_byte_count = 0;
            }
            rm_fmt_unlock_state(session->formats);
        }
>>>>>>> 5b309c1d
    }
    session->shred_bytes_remaining += buffer->bytes;
    rm_fmt_set_state(session->formats, (tag->after_preprocess)
                                           ? RM_PROGRESS_STATE_SHREDDER
                                           : RM_PROGRESS_STATE_PREPROCESS);
    g_slice_free(RmCounterBuffer, buffer);
}

static void rm_shred_write_cksum_to_xattr(const RmSession *session, RmFile *file) {
    if(session->cfg->write_cksum_to_xattr) {
        if(file->has_ext_cksum == false) {
            rm_xattr_write_hash((RmSession *)session, file);
        }
    }
}

/* Unlink RmFile from Shredder
 */
static void rm_shred_discard_file(RmFile *file, bool free_file) {
    const RmSession *session = file->session;
    RmShredTag *tag = session->shredder;
    /* update device counters (unless this file was a bundled hardlink) */
    if(!file->hardlinks.hardlink_head) {
        rm_mds_ref_dev(session->mds, file->disk, -1);
        rm_shred_adjust_counters(tag, -1, -(gint64)(file->file_size - file->hash_offset));

        /* ShredGroup that was going nowhere */
        g_assert(session->cfg->write_unfinished || TRUE);
        if(file->shred_group && file->shred_group->num_files <= 1 &&
           session->cfg->write_unfinished) {
            file->lint_type = RM_LINT_TYPE_UNFINISHED_CKSUM;
            file->digest = (file->digest) ? file->digest : file->shred_group->digest;

            if(file->digest) {
                rm_fmt_write(file, session->formats, -1);
                rm_shred_write_cksum_to_xattr(session, file);
                file->digest = NULL;
            }
        }
    }

    if(free_file) {
        /* toss the file (and any embedded hardlinks)*/
        rm_file_destroy(file);
    }
}

/* Push file to scheduler queue.
 * */
static void rm_shred_push_queue(RmFile *file) {
    const RmSession *session = file->session;
    if(file->hash_offset == 0) {
        /* first-timer; lookup disk offset */
        if(file->session->cfg->build_fiemap &&
           !rm_mounts_is_nonrotational(file->session->mounts, file->dev)) {
            RM_DEFINE_PATH(file);
            file->disk_offset = rm_offset_get_from_path(file_path, 0, NULL);
        } else {
            /* use inode number instead of disk offset */
            file->disk_offset = file->inode;
        }
    }
    rm_mds_push_task_by_dev(
        session->mds, file->disk, file->disk_offset, NULL, file);
}

//////////////////////////////////
//    RMSHREDGROUP UTILITIES    //
//    AND SIFTING ALGORITHM     //
//////////////////////////////////

/* Free RmShredGroup and any dormant files still in its queue
 */
static void rm_shred_group_free(RmShredGroup *self, bool force_free) {
    g_assert(self->parent == NULL); /* children should outlive their parents! */

    RmCfg *cfg = self->session->cfg;

    bool needs_free = !(cfg->cache_file_structs) || force_free;

    /* May not free though when unfinished checksums are written.
     * Those are freed by the output module.
     */
    if(cfg->write_unfinished) {
        needs_free = false;
    }

    if(self->held_files) {
        g_queue_foreach(self->held_files, (GFunc)rm_shred_discard_file,
                        GUINT_TO_POINTER(needs_free));
        g_queue_free(self->held_files);
        self->held_files = NULL;
    }

    if(self->digest && needs_free) {
        rm_digest_free(self->digest);
        self->digest = NULL;
    }

    if(self->children) {
        g_hash_table_unref(self->children);
    }

    g_assert(!self->in_progress_digests);

    g_mutex_clear(&self->lock);

    g_slice_free(RmShredGroup, self);
}

/* call unlocked; should be no contention issues since group is finished */
static void rm_shred_group_finalise(RmShredGroup *self) {
    /* return any paranoid mem allocation */
    rm_shred_mem_return(self);

    switch(self->status) {
    case RM_SHRED_GROUP_DORMANT:
        /* Dead-ended files; don't force free since we may want to write the partial
         * checksums */
        rm_shred_group_free(self, FALSE);
        break;
    case RM_SHRED_GROUP_START_HASHING:
    case RM_SHRED_GROUP_HASHING:
        /* intermediate increment group no longer required; force free */
        rm_shred_group_free(self, TRUE);
        break;
    case RM_SHRED_GROUP_FINISHING:
        /* free any paranoid buffers held in group->digest (should not be needed for
         * results processing */
        if(self->digest_type == RM_DIGEST_PARANOID) {
            rm_digest_release_buffers(self->digest);
        }
        /* send it to finisher (which takes responsibility for calling
         * rm_shred_group_free())*/
        rm_util_thread_pool_push(self->session->shredder->result_pool, self);

        break;
    case RM_SHRED_GROUP_FINISHED:
    default:
        g_assert_not_reached();
    }
}

/* Checks whether group qualifies as duplicate candidate (ie more than
 * two members and meets has_pref and NEEDS_PREF criteria).
 * Assume group already protected by group_lock.
 * */
static void rm_shred_group_update_status(RmShredGroup *group) {
    if(group->status == RM_SHRED_GROUP_DORMANT) {
        if(1 && group->num_files >= 2 /* it takes 2 to tango */
           &&
           (group->has_pref || !NEEDS_PREF(group))
           /* we have at least one file from preferred path, or we don't care */
           &&
           (group->has_npref || !NEEDS_NPREF(group))
           /* we have at least one file from non-pref path, or we don't care */
           &&
           (group->has_new || !NEEDS_NEW(group))
           /* we have at least one file newer than cfg->min_mtime, or we don't care */
           &&
           (!group->unique_basename || !group->session->cfg->unmatched_basenames)
           /* we have more than one unique basename, or we don't care */
           ) {
            if(group->hash_offset < group->file_size &&
               group->has_only_ext_cksums == false) {
                /* group can go active */
                group->status = RM_SHRED_GROUP_START_HASHING;
            } else {
                group->status = RM_SHRED_GROUP_FINISHING;
            }
        }
    }
}

/* Only called by rm_shred_group_free (via GDestroyNotify of group->children).
 * Call with group->lock unlocked.
 */
static void rm_shred_group_make_orphan(RmShredGroup *self) {
    gboolean group_finished = FALSE;
    g_mutex_lock(&self->lock);
    {
        self->parent = NULL;
        group_finished = (self->num_pending == 0);
    }
    g_mutex_unlock(&self->lock);

    if(group_finished) {
        rm_shred_group_finalise(self);
    }
}

/* Call with shred_group->lock unlocked.
 * */
static RmFile *rm_shred_group_push_file(RmShredGroup *shred_group, RmFile *file,
                                        gboolean initial) {
    RmFile *result = NULL;
    file->shred_group = shred_group;

    if(file->digest) {
        rm_digest_free(file->digest);
        file->digest = NULL;
    }

    g_mutex_lock(&shred_group->lock);
    {
        shred_group->has_pref |= file->is_prefd || file->hardlinks.has_prefd;
        shred_group->has_npref |= (!file->is_prefd) || file->hardlinks.has_non_prefd;
        shred_group->has_new |= file->is_new_or_has_new;

        if (shred_group->num_files == 0 && shred_group->session->cfg->unmatched_basenames) {
            shred_group->unique_basename = file;
        } else if (shred_group->unique_basename &&
                   !rm_file_basenames_match(file, shred_group->unique_basename)) {
            shred_group->unique_basename = NULL;
        }

        shred_group->num_files++;
        if(file->hardlinks.is_head) {
            g_assert(file->hardlinks.files);
            shred_group->num_files += file->hardlinks.files->length;
            if (shred_group->unique_basename && shred_group->session->cfg->unmatched_basenames) {
                for(GList *iter = file->hardlinks.files->head; iter; iter = iter->next) {
                    if (!rm_file_basenames_match(iter->data, shred_group->unique_basename)) {
                        shred_group->unique_basename = NULL;
                        break;
                    }
                }
            }
        }

        g_assert(file->hash_offset == shred_group->hash_offset);

        rm_shred_group_update_status(shred_group);
        switch(shred_group->status) {
        case RM_SHRED_GROUP_START_HASHING:
            /* clear the queue and push all its rmfiles to the md-scheduler */
            if(shred_group->held_files) {
                shred_group->num_pending += g_queue_get_length(shred_group->held_files);
                g_queue_free_full(shred_group->held_files,
                                  (GDestroyNotify)rm_shred_push_queue);
                shred_group->held_files = NULL; /* won't need shred_group queue any more,
                                                   since new arrivals will bypass */
            }
            if(shred_group->digest_type == RM_DIGEST_PARANOID && !initial) {
                rm_shred_check_paranoid_mem_alloc(shred_group, 1);
            }
        /* FALLTHROUGH */
        case RM_SHRED_GROUP_HASHING:
            shred_group->num_pending++;
            if(initial || !file->devlist_waiting) {
                /* add file to device queue */
                rm_shred_push_queue(file);
            } else {
                /* calling routine will handle the file */
                result = file;
            }
            break;
        case RM_SHRED_GROUP_DORMANT:
        case RM_SHRED_GROUP_FINISHING:
            /* add file to held_files */
            g_queue_push_head(shred_group->held_files, file);
            break;
        case RM_SHRED_GROUP_FINISHED:
        default:
            g_assert_not_reached();
        }
    }
    g_mutex_unlock(&shred_group->lock);

    return result;
}

/* After partial hashing of RmFile, add it back into the sieve for further
 * hashing if required.  If waiting option is set, then try to return the
 * RmFile to the calling routine so it can continue with the next hashing
 * increment (this bypasses the normal device queue and so avoids an unnecessary
 * file seek operation ) returns true if the file can be immediately be hashed
 * some more.
 * */
static RmFile *rm_shred_sift(RmFile *file) {
    RmFile *result = NULL;
    gboolean current_group_finished = FALSE;

    g_assert(file);
    RmShredGroup *current_group = file->shred_group;
    g_assert(current_group);

    g_mutex_lock(&current_group->lock);
    {
        current_group->num_pending--;
        if(current_group->in_progress_digests) {
            /* remove this file from current_group's pending digests list */
            current_group->in_progress_digests =
                g_list_remove(current_group->in_progress_digests, file->digest);
        }

        if(file->status == RM_FILE_STATE_IGNORE) {
            /* reading/hashing failed somewhere */
            if(file->digest) {
                rm_digest_free(file->digest);
            }
            rm_shred_discard_file(file, true);

        } else {
            g_assert(file->digest);

            /* check is child group hashtable has been created yet */
            if(current_group->children == NULL) {
                current_group->children =
                    g_hash_table_new_full((GHashFunc)rm_digest_hash,
                                          (GEqualFunc)rm_digest_equal,
                                          NULL,
                                          (GDestroyNotify)rm_shred_group_make_orphan);
            }

            /* check if there is already a descendent of current_group which
             * matches snap... if yes then move this file into it; if not then
             * create a new group ... */
            RmShredGroup *child_group =
                g_hash_table_lookup(current_group->children, file->digest);
            if(!child_group) {
                child_group = rm_shred_group_new(file);
                g_hash_table_insert(current_group->children, child_group->digest,
                                    child_group);
                child_group->has_only_ext_cksums = current_group->has_only_ext_cksums;

                /* signal any pending (paranoid) digests that there is a new match
                 * candidate digest */
                g_list_foreach(current_group->in_progress_digests,
                               (GFunc)rm_digest_send_match_candidate,
                               child_group->digest);
            }
            result =
                rm_shred_group_push_file(child_group, file, FALSE);
        }

        /* is current shred group needed any longer? */
        current_group_finished =
            !current_group->parent && current_group->num_pending == 0;
    }
    g_mutex_unlock(&current_group->lock);

    if(current_group_finished) {
        rm_shred_group_finalise(current_group);
    }

    return result;
}

/* Hasher callback file. Runs as threadpool in parallel / tandem with
 * rm_shred_read_factory above
 * */
static void rm_shred_hash_callback(_U RmHasher *hasher, RmDigest *digest, RmShredTag *tag,
                                   RmFile *file) {
    g_assert(file->digest == digest);

    if(file->hash_offset == file->shred_group->next_offset ||
       file->status == RM_FILE_STATE_IGNORE) {
        if(file->status != RM_FILE_STATE_IGNORE) {
            /* remember that checksum */
            rm_shred_write_cksum_to_xattr(tag->session, file);
        }

        if(file->signal) {
            /* MDS scheduler is waiting for result */
            rm_signal_done(file->signal);
        } else {
            /* handle the file ourselves; MDS scheduler has moved on to the next file */
            rm_shred_sift(file);
        }
    } else {
        RM_DEFINE_PATH(file);
        rm_log_error_line("Unexpected hash offset for %s, got %" LLU ", expected %" LLU,
                     file_path, file->hash_offset, file->shred_group->next_offset);
        g_assert_not_reached();
    }
}

////////////////////////////////////
//  SHRED-SPECIFIC PREPROCESSING  //
////////////////////////////////////

/* Basically this unloads files from the initial list build (which has
 * hardlinks already grouped).
 * Outline:
 * 1. Use g_hash_table_foreach_remove to send RmFiles from node_table
 *    to size_groups via rm_shred_file_preprocess.
 * 2. Use g_hash_table_foreach_remove to delete all singleton and other
 *    non-qualifying groups from size_groups via rm_shred_group_preprocess.
 * 3. Use g_hash_table_foreach to do the FIEMAP lookup for all remaining
 * 	  files via rm_shred_device_preprocess.
 * */

/* Called for each file; find appropriate RmShredGroup (ie files with same size) and
 * push the file to it.
 * */
static void rm_shred_file_preprocess(_U gpointer key, RmFile *file, RmShredTag *main) {
    /* initial population of RmShredDevice's and first level RmShredGroup's */
    RmSession *session = main->session;

    g_assert(file);
    g_assert(file->lint_type == RM_LINT_TYPE_DUPE_CANDIDATE);
    g_assert(file->file_size > 0);

    file->is_new_or_has_new = (file->mtime >= session->cfg->min_mtime);

    /* if file has hardlinks then set file->hardlinks.has_[non_]prefd*/
    if(file->hardlinks.is_head) {
        for(GList *iter = file->hardlinks.files->head; iter; iter = iter->next) {
            RmFile *link = iter->data;
            file->hardlinks.has_non_prefd |= !(link->is_prefd);
            file->hardlinks.has_prefd |= link->is_prefd;
            file->is_new_or_has_new |= (link->mtime >= session->cfg->min_mtime);
        }
    }

    /* cfg->fake_pathindex_as_disk is for debugging/testing... */
    file->disk = (session->cfg->fake_pathindex_as_disk) ? file->path_index : file->dev;

    /* add reference for this file to the MDS scheduler */
    rm_mds_ref_dev(session->mds, file->disk, 1);
    rm_shred_adjust_counters(main, 1, (gint64)file->file_size - file->hash_offset);

    RmShredGroup *group = g_hash_table_lookup(session->tables->size_groups, file);

    if(group == NULL) {
        group = rm_shred_group_new(file);
        group->digest_type = session->cfg->checksum_type;
        g_hash_table_insert(session->tables->size_groups, file, group);
    }

    rm_shred_group_push_file(group, file, true);

    if(main->session->cfg->read_cksum_from_xattr) {
        char *ext_cksum = rm_xattr_read_hash(main->session, file);
        if(ext_cksum != NULL) {
            file->folder->data = ext_cksum;
        }
    }

    if(HAS_CACHE(session)) {
        RM_DEFINE_PATH(file);
        if(rm_trie_search(&session->cfg->file_trie, file_path)) {
            group->num_ext_cksums += 1;
            file->has_ext_cksum = 1;
        }
    }
}

/* Called for each group after all initial files have been pushed to groups.
 * If the group failed to launch, then free it and its files
 * */
static gboolean rm_shred_group_preprocess(_U gpointer key, RmShredGroup *group,
                                          _U RmShredTag *tag) {
    g_assert(group);
    if(group->status == RM_SHRED_GROUP_DORMANT) {
        rm_shred_group_free(group, true);
        return true;
    } else {
        return false;
    }
}

static void rm_shred_preprocess_input(RmShredTag *main) {
    RmSession *session = main->session;
    guint removed = 0;

    /* Read any cache files */
    for(GList *iter = main->session->cache_list.head; iter; iter = iter->next) {
        char *cache_path = iter->data;
        rm_json_cache_read(&session->cfg->file_trie, cache_path);
    }

    /* move files from node tables into initial RmShredGroups */
    rm_log_debug_line("Moving files into size groups...");
    g_hash_table_foreach_remove(session->tables->node_table,
                                (GHRFunc)rm_shred_file_preprocess, main);
    g_hash_table_unref(session->tables->node_table);
    session->tables->node_table = NULL;
    rm_log_debug_line("move remaining files to size_groups finished at time %.3f",
                 g_timer_elapsed(session->timer, NULL));

    /* iterate over groups, looking for any that already have external
     * checksums for all files */
    if(HAS_CACHE(main->session)) {
        rm_log_debug_line("Checking for external checksums");
        g_assert(session->tables->size_groups);
        GHashTableIter iter;
        gpointer size, p_group;
        g_hash_table_iter_init(&iter, session->tables->size_groups);
        while(g_hash_table_iter_next(&iter, &size, &p_group)) {
            RmShredGroup *group = p_group;
            if(group->num_files == group->num_ext_cksums) {
                group->has_only_ext_cksums = true;
            }
        }
        rm_log_debug_line("External checksum check finished at time %.3f",
                    g_timer_elapsed(session->timer, NULL));
    }


    rm_log_debug_line("Discarding unique sizes...");
    g_assert(session->tables->size_groups);
    removed = g_hash_table_foreach_remove(session->tables->size_groups,
                                          (GHRFunc)rm_shred_group_preprocess, main);
    g_hash_table_unref(session->tables->size_groups);
    session->tables->size_groups = NULL;
    rm_log_debug_line("...done at time %.3f; removed %u of %" LLU,
                 g_timer_elapsed(session->timer, NULL), removed,
                 session->total_filtered_files);
}

/////////////////////////////////
//       POST PROCESSING       //
/////////////////////////////////

/* post-processing sorting of files by criteria (-S and -[kmKM])
 * this is slightly different to rm_shred_cmp_orig_criteria in the case of
 * either -K or -M options
 */
int rm_shred_cmp_orig_criteria(RmFile *a, RmFile *b, RmSession *session) {
    RmCfg *cfg = session->cfg;

    /* Make sure to *never* make a symlink to be the original */
    if(a->is_symlink != b->is_symlink) {
        return a->is_symlink - b->is_symlink;
    } else if((a->is_prefd != b->is_prefd) &&
              (cfg->keep_all_untagged || cfg->must_match_untagged)) {
        return (a->is_prefd - b->is_prefd);
    } else {
        int comparasion = rm_pp_cmp_orig_criteria(a, b, session);
        if(comparasion == 0) {
            return b->is_original - a->is_original;
        }

        return comparasion;
    }
}

/* iterate over group to find highest ranked; return it and tag it as original    */
/* also in special cases (eg keep_all_tagged) there may be more than one original,
 * in which case tag them as well
 */
void rm_shred_group_find_original(RmSession *session, GQueue *group) {
    /* iterate over group, unbundling hardlinks and identifying "tagged" originals */
    for(GList *iter = group->head; iter; iter = iter->next) {
        RmFile *file = iter->data;
        file->is_original = false;

        if(file->hardlinks.is_head && file->hardlinks.files) {
            /* if group member has a hardlink cluster attached to it then
             * unbundle the cluster and append it to the queue
             */
            GQueue *hardlinks = file->hardlinks.files;
            for(GList *link = hardlinks->head; link; link = link->next) {
                g_queue_push_tail(group, link->data);
            }
            g_queue_free(hardlinks);
            file->hardlinks.files = NULL;
        }
        /* identify "tagged" originals: */
        if(((file->is_prefd) && (session->cfg->keep_all_tagged)) ||
           ((!file->is_prefd) && (session->cfg->keep_all_untagged))) {
            file->is_original = true;

#if _RM_SHRED_DEBUG
            RM_DEFINE_PATH(file);
            rm_log_debug_line("tagging %s as original because %s",
                         file_path,
                         ((file->is_prefd) && (session->cfg->keep_all_tagged))
                             ? "tagged"
                             : "untagged");
#endif
        }
    }

    /* sort the unbundled group */
    g_queue_sort(group, (GCompareDataFunc)rm_shred_cmp_orig_criteria, session);

    RmFile *headfile = group->head->data;
    if(!headfile->is_original) {
        headfile->is_original = true;
#if _RM_SHRED_DEBUG
        RM_DEFINE_PATH(headfile);
        rm_log_debug_line("tagging %s as original because it is highest ranked",
                     headfile_path);
#endif
    }
    if (session->cfg->unmatched_basenames) {
        /* remove files which match headfile's basename */
        GList *iter = group->head->next;
        while(iter) {
            RmFile *iter_file = iter->data;
            GList *temp = iter;
            iter = iter->next;
            if (rm_file_basenames_match(iter_file, headfile)) {
                rm_shred_discard_file(iter_file, TRUE);
                g_queue_delete_link(group, temp);
            }
        }
    }
}

void rm_shred_forward_to_output(RmSession *session, GQueue *group) {
    g_assert(group);
    g_assert(group->head);

#if _RM_SHRED_DEBUG
    RmFile *head = group->head->data;
    RM_DEFINE_PATH(head);
    rm_log_debug_line("Forwarding %s's group", head_path);
#endif

    /* Hand it over to the printing module */
    for(GList *iter = group->head; iter; iter = iter->next) {
        RmFile *file = iter->data;
        rm_fmt_write(file, session->formats, group->length);
    }
}

static void rm_shred_dupe_totals(RmFile *file, RmSession *session) {
    if(!file->is_original) {
        session->dup_counter++;

        /* Only check file size if it's not a hardlink.
         * Since deleting hardlinks does not free any space
         * they should not be counted unless all of them would
         * be removed.
         */
        if(file->hardlinks.is_head || file->hardlinks.hardlink_head == NULL) {
            session->total_lint_size += file->file_size;
        }
    }
}

static void rm_shred_result_factory(RmShredGroup *group, RmShredTag *tag) {
    RmCfg *cfg = tag->session->cfg;

    if(g_queue_get_length(group->held_files) > 0) {
        /* find the original(s)
         * (note this also unbundles hardlinks and sorts the group from
         *  highest ranked to lowest ranked
         */
        rm_shred_group_find_original(tag->session, group->held_files);

        /* Update statistics */
        rm_fmt_lock_state(tag->session->formats);
        {
            tag->session->dup_group_counter++;
            g_queue_foreach(group->held_files, (GFunc)rm_shred_dupe_totals, tag->session);
        }
        rm_fmt_unlock_state(tag->session->formats);

        /* Cache the files for merging them into directories */
        for(GList *iter = group->held_files->head; iter; iter = iter->next) {
            RmFile *file = iter->data;
            file->digest = group->digest;

            if(cfg->merge_directories) {
                rm_tm_feed(tag->session->dir_merger, file);
            }
        }

        if(cfg->merge_directories == false) {
            /* Output them directly, do not merge them first. */
            rm_shred_forward_to_output(tag->session, group->held_files);
        }
    }

    group->status = RM_SHRED_GROUP_FINISHED;
#if _RM_SHRED_DEBUG
    rm_log_debug_line("Free from rm_shred_result_factory");
#endif

    /* Do not force free files here, output module might need do that itself. */
    rm_shred_group_free(group, false);
}

/////////////////////////////////
//    ACTUAL IMPLEMENTATION    //
/////////////////////////////////

static bool rm_shred_reassign_checksum(RmShredTag *main, RmFile *file) {
    bool can_process = true;
    RmCfg *cfg = main->session->cfg;
    RmShredGroup *group = file->shred_group;

    if(group->has_only_ext_cksums) {
        /* Cool, we were able to read the checksum from disk */
        file->digest = rm_digest_new(RM_DIGEST_EXT, 0, 0, 0, NEEDS_SHADOW_HASH(cfg));

        RM_DEFINE_PATH(file);

        char *hexstring = file->folder->data;

        if(hexstring != NULL) {
            rm_digest_update(file->digest, (unsigned char *)hexstring, strlen(hexstring));
            rm_log_debug_line("%s=%s was read from cache.", hexstring, file_path);
        } else {
            rm_log_warning_line(
                "Unable to read external checksum from interal cache for %s", file_path);
            file->has_ext_cksum = 0;
            group->has_only_ext_cksums = 0;
        }
    } else if(group->digest_type == RM_DIGEST_PARANOID) {
        /* check if memory allocation is ok */
        if(!rm_shred_check_paranoid_mem_alloc(group, 0)) {
            can_process = false;
        } else {
            /* get the required target offset into group->next_offset, so
                * that we can make the paranoid RmDigest the right size*/
            if(group->next_offset == 0) {
                (void)rm_shred_get_read_size(file, main);
            }
            g_assert(group->hash_offset == file->hash_offset);

            if(file->is_symlink && cfg->see_symlinks) {
                file->digest =
                    rm_digest_new(RM_DIGEST_PARANOID, 0, 0, 0,
                                  NEEDS_SHADOW_HASH(cfg));
            } else {
                file->digest = rm_digest_new(RM_DIGEST_PARANOID, 0, 0, 0,
                                             NEEDS_SHADOW_HASH(cfg));
                if(group->next_offset > file->hash_offset + SHRED_PREMATCH_THRESHOLD) {
                    /* send candidate twin(s) */
                    if(group->children) {
                        GList *children = g_hash_table_get_values(group->children);
                        while(children) {
                            RmShredGroup *child = children->data;
                            rm_digest_send_match_candidate(file->digest, child->digest);
                            children = g_list_delete_link(children, children);
                        }
                    }
                    /* store a reference so the shred group knows where to send any future
                     * twin candidate digests */
                    group->in_progress_digests =
                        g_list_prepend(group->in_progress_digests, file->digest);
                }
            }
        }
    } else if(group->digest) {
        /* pick up the digest-so-far from the RmShredGroup */
        file->digest = rm_digest_copy(group->digest);
    } else {
        /* this is first generation of RMGroups, so there is no progressive hash yet */
        file->digest = rm_digest_new(cfg->checksum_type,
                                     main->session->hash_seed1,
                                     main->session->hash_seed2,
                                     0,
                                     NEEDS_SHADOW_HASH(cfg));
    }

    return can_process;
}

#define RM_SHRED_TOO_MANY_BYTES_TO_WAIT (64 * 1024 * 1024)

/* call with device unlocked */
static bool rm_shred_can_process(RmFile *file, RmShredTag *main) {
    /* initialise hash (or recover progressive hash so far) */
    if(!file->shred_group) {
        return FALSE;
    }

    bool result = TRUE;
    g_mutex_lock(&file->shred_group->lock);
    {
        if(file->digest == NULL) {
            g_assert(file->shred_group);
            result = rm_shred_reassign_checksum(main, file);
        }
    }
    g_mutex_unlock(&file->shred_group->lock);
    return result;
}

/* Callback for RmMDS */
static gint rm_shred_process_file(RmFile *file, RmSession *session) {
    RmShredTag *tag = session->shredder;

    if(session->aborted || file->shred_group->has_only_ext_cksums) {
        if (session->aborted) {
            file->status = RM_FILE_STATE_IGNORE;
        }
        rm_shred_sift(file);
        return 1;
    }

    if(!rm_shred_can_process(file, tag)) {
        return 0;
    }

    RM_DEFINE_PATH(file);

    while(file && rm_shred_can_process(file, tag)) {
        /* hash the next increment of the file */
        bool worth_waiting = FALSE;
        RmCfg *cfg = session->cfg;
        RmOff bytes_to_read = rm_shred_get_read_size(file, tag);

        g_mutex_lock(&file->shred_group->lock);
        {
            worth_waiting =
                (file->shred_group->next_offset != file->file_size) &&
                (cfg->shred_always_wait ||
                 (
                     !rm_mounts_is_nonrotational(session->mounts, file->dev) &&
                     rm_shred_get_read_size(file, tag) <
                         RM_SHRED_TOO_MANY_BYTES_TO_WAIT &&
                     (file->status == RM_FILE_STATE_NORMAL) && !cfg->shred_never_wait));
        }
        g_mutex_unlock(&file->shred_group->lock);

        RmHasherTask *task = rm_hasher_task_new(tag->hasher, file->digest, file);
        if(!rm_hasher_task_hash(task, file_path, file->hash_offset, bytes_to_read,
                                file->is_symlink)) {
            /* rm_hasher_start_increment failed somewhere */
            file->status = RM_FILE_STATE_IGNORE;
            worth_waiting = FALSE;
        }

        /* Update totals for file, device and session*/
        file->hash_offset += bytes_to_read;
        if(file->is_symlink) {
            rm_shred_adjust_counters(tag, 0, -(gint64)file->file_size);
        } else {
            rm_shred_adjust_counters(tag, 0, -(gint64)bytes_to_read);
        }

        if(worth_waiting) {
            /* some final checks if it's still worth waiting for the hash result */
            g_mutex_lock(&file->shred_group->lock);
            {
                worth_waiting = worth_waiting && (file->shred_group->children);
                if(file->digest->type == RM_DIGEST_PARANOID) {
                    worth_waiting =
                        worth_waiting && file->digest->paranoid->twin_candidate;
                }
            }
            g_mutex_unlock(&file->shred_group->lock);
        }

        file->signal = worth_waiting ? rm_signal_new() : NULL;

        /* tell the hasher we have finished */
        rm_hasher_task_finish(task);

        if(worth_waiting) {
            /* wait until the increment has finished hashing; assert that we get the
             * expected file back */
            rm_signal_wait(file->signal);
            file->signal = NULL;
            /* sift file; if returned then continue processing it */
            file = rm_shred_sift(file);
        } else {
            file = NULL;
        }
    }
    return 1;
}

void rm_shred_run(RmSession *session) {
    g_assert(session);
    g_assert(session->tables);
    g_assert(session->mounts);

    RmShredTag tag;
    tag.active_groups = 0;
    tag.session = session;
    tag.mem_refusing = false;
    session->shredder = &tag;

    tag.page_size = SHRED_PAGE_SIZE;

    tag.after_preprocess = FALSE;

    /* would use g_atomic, but helgrind does not like that */
    g_mutex_init(&tag.hash_mem_mtx);

    g_mutex_init(&tag.lock);
    gint threads = g_hash_table_size(session->mounts->disk_table);
    session->mds =
        rm_mds_new(threads, session->mounts, session->cfg->fake_pathindex_as_disk);
    rm_mds_configure(session->mds,
                     (RmMDSFunc)rm_shred_process_file,
                     session,
                     session->cfg->sweep_count,
                     (RmMDSSortFunc)rm_mds_elevator_cmp);

    /* Create a pool for progress counting */
    tag.counter_pool = rm_util_thread_pool_new((GFunc)rm_shred_counter_factory, &tag, 1);

    rm_shred_preprocess_input(&tag);
    rm_log_debug_line("Done shred preprocessing");

    /* wait for counters to catch up */
    while (g_thread_pool_unprocessed(tag.counter_pool) > 0) {
        g_usleep(10);
    }
    rm_log_debug_line("Byte and file counters up to date");

    tag.after_preprocess = TRUE;
    session->shred_bytes_after_preprocess = session->shred_bytes_remaining;

    /* estimate mem used for RmFiles and allocate any leftovers to read buffer and/or
     * paranoid mem */
    RmOff mem_used = RM_AVERAGE_MEM_PER_FILE * session->shred_files_remaining;

    if(session->cfg->checksum_type == RM_DIGEST_PARANOID) {
        /* allocate any spare mem for paranoid hashing */
        tag.paranoid_mem_alloc = MIN((gint64)session->cfg->paranoid_mem,
                                     (gint64)session->cfg->total_mem - (gint64)mem_used -
                                         (gint64)session->cfg->read_buffer_mem);
        tag.paranoid_mem_alloc = MAX(0, tag.paranoid_mem_alloc);
        rm_log_debug_line("Paranoid Mem: %" LLU, tag.paranoid_mem_alloc);
    } else {
        session->cfg->read_buffer_mem =
            MAX((gint64)session->cfg->read_buffer_mem,
                (gint64)session->cfg->total_mem - (gint64)mem_used);
        tag.paranoid_mem_alloc = 0;
    }
    rm_log_debug_line("Read buffer Mem: %" LLU, session->cfg->read_buffer_mem);

    /* Initialise hasher */
    /* Optimum buffer size based on /usr without dropping caches:
     * SHRED_PAGE_SIZE * 1 => 5.29 seconds
     * SHRED_PAGE_SIZE * 2 => 5.11 seconds
     * SHRED_PAGE_SIZE * 4 => 5.04 seconds
     * SHRED_PAGE_SIZE * 8 => 5.08 seconds
     * With dropped caches:
     * SHRED_PAGE_SIZE * 1 => 45.2 seconds
     * SHRED_PAGE_SIZE * 4 => 45.0 seconds
     * Optimum buffer size using a rotational disk and paranoid hash:
     * SHRED_PAGE_SIZE * 1 => 16.5 seconds
     * SHRED_PAGE_SIZE * 2 => 16.5 seconds
     * SHRED_PAGE_SIZE * 4 => 15.9 seconds
     * SHRED_PAGE_SIZE * 8 => 15.8 seconds */

    tag.hasher = rm_hasher_new(session->cfg->checksum_type,
                               session->cfg->threads,
                               session->cfg->use_buffered_read,
                               SHRED_PAGE_SIZE * 4,
                               session->cfg->read_buffer_mem,
                               session->cfg->paranoid_mem,
                               (RmHasherCallback)rm_shred_hash_callback,
                               &tag);

    /* Create a pool for results processing */
    tag.result_pool = rm_util_thread_pool_new((GFunc)rm_shred_result_factory, &tag, 1);

    rm_fmt_set_state(session->formats, RM_PROGRESS_STATE_SHREDDER);
    rm_mds_start(session->mds);


    /* should complete shred session and then free: */
    rm_mds_free(session->mds, FALSE);
    rm_hasher_free(tag.hasher, TRUE);

    session->shredder_finished = TRUE;
    rm_fmt_set_state(session->formats, RM_PROGRESS_STATE_SHREDDER);

    /* This should not block, or at least only very short. */
    g_thread_pool_free(tag.result_pool, FALSE, TRUE);

    rm_log_debug(BLUE"Waiting for progress counters to catch up..."RESET);
    g_thread_pool_free(tag.counter_pool, FALSE, TRUE);
    rm_log_debug(BLUE"Done\n"RESET);

    g_mutex_clear(&tag.hash_mem_mtx);
    rm_log_debug_line("Remaining %"LLU" bytes in %"LLU" files",
                      session->shred_bytes_remaining, session->shred_files_remaining);
}<|MERGE_RESOLUTION|>--- conflicted
+++ resolved
@@ -686,35 +686,11 @@
     g_thread_pool_push(tag->counter_pool, rm_counter_buffer_new(files, bytes), NULL);
 }
 
-<<<<<<< HEAD
 static void rm_shred_counter_factory(RmCounterBuffer *buffer, RmShredTag *tag) {
     RmSession *session = tag->session;
     session->shred_files_remaining += buffer->files;
     if (buffer->files < 0) {
         session->total_filtered_files += buffer->files;
-=======
-        if(abs(tag->cache_byte_count) >= SHRED_MIN_FILE_STATS_PACK_BYTES ||
-           abs(tag->cache_file_count) >= SHRED_MIN_FILE_STATS_PACK_FILES) {
-            rm_fmt_lock_state(session->formats);
-            {
-#if RM_SHRED_DEBUG
-                g_assert(check_bytes >= 0);
-                g_assert(check_files >= 0);
-#endif
-                session->shred_files_remaining += tag->cache_file_count;
-                session->total_filtered_files += tag->cache_filtered_count;
-                session->shred_bytes_remaining += tag->cache_byte_count;
-
-                rm_fmt_set_state(session->formats, (tag->after_preprocess)
-                                                       ? RM_PROGRESS_STATE_SHREDDER
-                                                       : RM_PROGRESS_STATE_PREPROCESS);
-                tag->cache_file_count = 0;
-                tag->cache_filtered_count = 0;
-                tag->cache_byte_count = 0;
-            }
-            rm_fmt_unlock_state(session->formats);
-        }
->>>>>>> 5b309c1d
     }
     session->shred_bytes_remaining += buffer->bytes;
     rm_fmt_set_state(session->formats, (tag->after_preprocess)
