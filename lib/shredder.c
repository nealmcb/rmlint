--- conflicted
+++ resolved
@@ -271,16 +271,11 @@
     /* len of the read input */
     guint32 len;
 
-<<<<<<< HEAD
-    /* is this the last buffer of the current increment? */
-    bool is_last : 1;
-
     /* is devlist factory waiting for the result? */
     bool waiting : 1;
-=======
+
     /* flag to indicate that there is no more data for the current hash increment */
-    bool finished;
->>>>>>> e9c2f0d7
+    bool finished : 1;
 
     /* *must* be last member of RmBuffer,
      * gets all the rest of the allocated space
@@ -722,32 +717,28 @@
         rm_digest_update(buffer->file->digest, buffer->data, buffer->len);
         buffer->file->hash_offset += buffer->len;
     } else {
+
         /* Report the progress to rm_shred_devlist_factory */
         g_assert(buffer->file->hash_offset == buffer->file->shred_group->next_offset ||
                  buffer->file->status == RM_FILE_STATE_FRAGMENT ||
                  buffer->file->status == RM_FILE_STATE_IGNORE);
 
-<<<<<<< HEAD
+        if (buffer->file->status != RM_FILE_STATE_IGNORE) {
+            /* remember that checksum */
+            rm_shred_write_cksum_to_xattr(device->main->session, buffer->file);
+        }
+
         if (buffer->waiting) {
             /* devlist factory is waiting for result */
             g_async_queue_push(device->hashed_file_return, buffer->file);
         } else {
             /* handle the file ourselves; devlist factory has moved on to the next file */
-            if (buffer->file->status==RM_FILE_STATE_NORMAL) {
+            if (buffer->file->status==RM_FILE_STATE_FRAGMENT) {
+                rm_shred_push_queue_sorted(buffer->file);
+            } else {
                 rm_shred_sift(buffer->file, false);
-            } else {
-                /* RM_FILE_STATE_IGNORE should not make it to rm_shred_hash_factory */
-                g_assert(buffer->file->status==RM_FILE_STATE_FRAGMENT);
-                rm_shred_push_queue_sorted(buffer->file);
             }
         }
-=======
-        if (buffer->file->status != RM_FILE_STATE_IGNORE) {
-            /* remember that checksum */
-            rm_shred_write_cksum_to_xattr(device->main->session, buffer->file);
-        }
-        g_async_queue_push(device->hashed_file_return, buffer->file);
->>>>>>> e9c2f0d7
     }
 
     /* Return this buffer to the pool */
@@ -1523,12 +1514,7 @@
 
         buffer->file = file;
         buffer->len = bytes_read;
-<<<<<<< HEAD
-        buffer->is_last = (bytes_to_read <= 0);
-        buffer->waiting = waiting;
-=======
         buffer->finished = FALSE;
->>>>>>> e9c2f0d7
 
         rm_util_thread_pool_push(device->hash_pool, buffer);
 
@@ -1542,18 +1528,6 @@
     }
 
 finish:
-<<<<<<< HEAD
-    if(error_happended) {
-        file->status = RM_FILE_STATE_IGNORE;
-        if (waiting) {
-            g_async_queue_push(device->hashed_file_return, file);
-        } else {
-            rm_shred_sift(file, false);
-        }
-    }
-
-=======
->>>>>>> e9c2f0d7
     if(fd != NULL) {
         fclose(fd);
     }
@@ -1561,6 +1535,7 @@
     /* tell the hasher we have finished */
     buffer->file = file;
     buffer->finished = TRUE;
+    buffer->waiting = waiting;
     rm_util_thread_pool_push(device->hash_pool, buffer);
 
     /* Update totals for device and session*/
@@ -1602,14 +1577,6 @@
     if(fd == -1) {
         rm_log_info("open(2) failed for %s: %s", file_path, g_strerror(errno));
         file->status = RM_FILE_STATE_IGNORE;
-<<<<<<< HEAD
-        if (waiting) {
-            g_async_queue_push(device->hashed_file_return, file);
-        } else {
-            rm_shred_sift(file, false);
-        }
-=======
->>>>>>> e9c2f0d7
         goto finish;
     }
 
@@ -1652,34 +1619,13 @@
             RmBuffer *buffer = readvec[i].iov_base - offsetof(RmBuffer, data);
             buffer->file = file;
             buffer->len = MIN(buf_size, bytes_read - i * buf_size);
-<<<<<<< HEAD
-            buffer->is_last = (i + 1 >= blocks && bytes_left_to_read <= 0);
-            buffer->waiting = waiting;
-=======
             buffer->finished = FALSE;
->>>>>>> e9c2f0d7
             if(bytes_left_to_read < 0) {
                 rm_log_error_line(_("Negative bytes_left_to_read for %s"), file_path);
             }
 
-<<<<<<< HEAD
-            if(buffer->is_last && total_bytes_read != bytes_to_read) {
-                rm_log_error_line(_("Something went wrong reading %s; expected %d bytes, "
-                                    "got %d; ignoring"),
-                                  file_path, bytes_to_read, total_bytes_read);
-                file->status = RM_FILE_STATE_IGNORE;
-                if (waiting) {
-                    g_async_queue_push(device->hashed_file_return, file);
-                } else {
-                    rm_shred_sift(file, false);
-                }
-            } else {
-                /* Send it to the hasher */
-                rm_util_thread_pool_push(device->hash_pool, buffer);
-=======
             /* Send it to the hasher */
             rm_util_thread_pool_push(device->hash_pool, buffer);
->>>>>>> e9c2f0d7
 
             /* Allocate a new buffer - hasher will release the old buffer */
             buffer = rm_buffer_pool_get(device->main->mem_pool);
@@ -1691,21 +1637,12 @@
     if(bytes_read == -1) {
         rm_log_perror("preadv failed");
         file->status = RM_FILE_STATE_IGNORE;
-<<<<<<< HEAD
-        /* TODO: clean up this spaghetti (this is the third time for the same 'if') */
-        if (waiting) {
-            g_async_queue_push(device->hashed_file_return, file);
-        } else {
-            rm_shred_sift(file, false);
-        }
         goto finish;
-=======
     } else if(total_bytes_read != bytes_to_read) {
         rm_log_error_line(_("Something went wrong reading %s; expected %d bytes, "
                             "got %d; ignoring"),
                           file_path, bytes_to_read, total_bytes_read);
         file->status = RM_FILE_STATE_IGNORE;
->>>>>>> e9c2f0d7
     }
 
     /* Release the rest of the buffers */
@@ -1722,6 +1659,7 @@
     RmBuffer *buffer = rm_buffer_pool_get(device->main->mem_pool);
     buffer->file = file;
     buffer->finished = TRUE;
+    buffer->waiting = waiting;
     rm_util_thread_pool_push(device->hash_pool, buffer);
 
     /* Update totals for device and session*/
