#!/usr/bin/env python
# encoding: utf-8

Import('env')
Import('VERSION_MAJOR')
Import('VERSION_MINOR')
Import('VERSION_PATCH')
Import('VERSION_NAME')
Import('create_uninstall_target')

import os
import codecs


def build_config_template(target, source, env):
    text = source[0].get_text_contents()

    with codecs.open(target[0].get_abspath(), 'w') as handle:
        config_h = text.format(
            INSTALL_PREFIX=GetOption('actual_prefix') or GetOption('prefix'),
            HAVE_LIBINTL=env['HAVE_GETTEXT'],
            HAVE_LIBELF=env['HAVE_LIBELF'],
            HAVE_JSON_GLIB=env['HAVE_JSON_GLIB'],
            HAVE_GIO_UNIX=env['HAVE_GIO_UNIX'],
            HAVE_FIEMAP=env['HAVE_FIEMAP'],
            HAVE_XATTR=env['HAVE_XATTR'],
            HAVE_SHA512=env['HAVE_SHA512'],
            HAVE_BIGFILES=env['HAVE_BIGFILES'],
            HAVE_STAT64=env['HAVE_BIG_STAT'],
            HAVE_POSIX_FADVISE=env['HAVE_POSIX_FADVISE'],
            HAVE_BIG_OFF_T=env['HAVE_BIG_OFF_T'],
            HAVE_BLKID=env['HAVE_BLKID'],
            HAVE_SYSBLOCK=env['HAVE_SYSBLOCK'],
<<<<<<< HEAD
            HAVE_SQLITE3=env['HAVE_SQLITE3'],
=======
            HAVE_SYSCTL=env['HAVE_SYSCTL'],
>>>>>>> 0cc4b9fc
            HAVE_LINUX_LIMITS=env['HAVE_LINUX_LIMITS'],
            HAVE_BTRFS_H=env['HAVE_BTRFS_H'],
            HAVE_UNAME=env['HAVE_UNAME'],
            VERSION_MAJOR=VERSION_MAJOR,
            VERSION_MINOR=VERSION_MINOR,
            VERSION_PATCH=VERSION_PATCH,
            VERSION_NAME=VERSION_NAME,
            VERSION_GIT_REVISION=env['gitrev'].strip()
        )

        handle.write(config_h)


def prepare_c_source(text):
    # Prepare the Python source to be compatible with C-strings
    text = text.replace('"', '\\"')
    text = text.replace('\\n', '\\\\n')
    text = text.replace('%', '%%')
    text = text.replace('%%s', '%s')
    text = '\\n"\n"'.join(text.splitlines())
    return text


def build_python_formatter(target, source, env):
    text = source[0].get_text_contents()

    with codecs.open('lib/formats/py.py', 'r') as handle:
        py_source = prepare_c_source(handle.read())

    with codecs.open(target[0].get_abspath(), 'w') as handle:
        handle.write(text.replace('<<PYTHON_SOURCE>>', py_source))


def build_sh_formatter(target, source, env):
    text = source[0].get_text_contents()

    with codecs.open('lib/formats/sh.sh', 'r') as handle:
        sh_source = prepare_c_source(handle.read())

    with codecs.open(target[0].get_abspath(), 'w') as handle:
        handle.write(text.replace('<<SH_SOURCE>>', sh_source))


config = env.Command(
    'config.h', 'config.h.in', build_config_template
)

py_formatter = env.Command(
    'formats/py.c', 'formats/py.c.in', build_python_formatter
)

sh_formatter = env.Command(
    'formats/sh.c', 'formats/sh.c.in', build_sh_formatter
)

library = env.Library(
    '../rmlint',
    Glob('*.c')           +
    Glob('checksums/*.c') +
    Glob('checksums/xxhash/*.c') +
    Glob('formats/*.c') +
    Glob('fts/*.c')
)

headers = Glob('*.h')
env.Depends(library, [config, py_formatter, sh_formatter])
env.AlwaysBuild(config)
env.AlwaysBuild(py_formatter)
env.AlwaysBuild(sh_formatter)

# Disable this for now until someone
# announces interest in this.
INSTALL_LIBRARY = False

if 'install' in COMMAND_LINE_TARGETS and INSTALL_LIBRARY:
    env.Alias('install', env.Install('$PREFIX/' + GetOption('libdir'), [library]))
    for header in headers:
        env.Alias('install', env.Install('$PREFIX/include/rmlint', [header]))

if 'uninstall' in COMMAND_LINE_TARGETS and INSTALL_LIBRARY:
    create_uninstall_target(env, "$PREFIX/{}/{}".format(
        GetOption('libdir'),
        os.path.basename(str(library[0]))
    ))

    for header in headers:
        create_uninstall_target(env, "$PREFIX/include/rmlint/" + str(header))

Return('library')<|MERGE_RESOLUTION|>--- conflicted
+++ resolved
@@ -31,11 +31,6 @@
             HAVE_BIG_OFF_T=env['HAVE_BIG_OFF_T'],
             HAVE_BLKID=env['HAVE_BLKID'],
             HAVE_SYSBLOCK=env['HAVE_SYSBLOCK'],
-<<<<<<< HEAD
-            HAVE_SQLITE3=env['HAVE_SQLITE3'],
-=======
-            HAVE_SYSCTL=env['HAVE_SYSCTL'],
->>>>>>> 0cc4b9fc
             HAVE_LINUX_LIMITS=env['HAVE_LINUX_LIMITS'],
             HAVE_BTRFS_H=env['HAVE_BTRFS_H'],
             HAVE_UNAME=env['HAVE_UNAME'],
