--- conflicted
+++ resolved
@@ -178,11 +178,7 @@
 
     char *path;                          /* absolute path from working dir */
     bool in_ppath;                       /* set if this file is in one of the preferred (originals) paths */
-<<<<<<< HEAD
-    unsigned long pnum;                  /* numerical index of user-input paths */
-=======
-    unsigned pnum;                   /* numerical index of user-input paths */
->>>>>>> 07eed739
+    unsigned pnum;                       /* numerical index of user-input paths */
     guint64 fsize;                       /* Size of the file (bytes) */
     time_t mtime;                        /* File modification date/time */
     bool filter;// TODO: remove.                         /* this is used in calculations  */
