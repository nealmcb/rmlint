--- conflicted
+++ resolved
@@ -108,11 +108,7 @@
 #: lib/formats/stats.c
 #, c-format
 msgid "No shred stats.\n"
-<<<<<<< HEAD
-msgstr "No shred stats.\n"
-=======
-msgstr "Pas de statistiques pour shred"
->>>>>>> a0f06336
+msgstr "Pas de statistiques pour shred\n"
 
 #: lib/formats/stats.c
 #, c-format
@@ -139,11 +135,7 @@
 #: lib/formats/stats.c
 #, c-format
 msgid "%s%15s%s bytes of files data actually read\n"
-<<<<<<< HEAD
-msgstr "%s%15s%s bytes of files data actually read\n"
-=======
-msgstr "%s%15s%s bytes de données de fichier réellement lus"
->>>>>>> a0f06336
+msgstr "%s%15s%s bytes de données de fichier réellement lus\n"
 
 #: lib/formats/stats.c
 #, c-format
@@ -158,11 +150,7 @@
 #: lib/formats/stats.c
 #, c-format
 msgid "%s%15ld%s Groups in total\n"
-<<<<<<< HEAD
-msgstr "%s%15ld%s Groups in total\n"
-=======
-msgstr "%s%15ld%s groupes au total"
->>>>>>> a0f06336
+msgstr "%s%15ld%s groupes au total\n"
 
 #: lib/formats/stats.c
 #, c-format
